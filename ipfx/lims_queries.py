--- conflicted
+++ resolved
@@ -69,50 +69,6 @@
         conn.close()
     return results
 
-<<<<<<< HEAD
-
-def get_input_nwb_file(specimen_id):
-
-    sql="""
-    select err.storage_directory||'EPHYS_FEATURE_EXTRACTION_V2_QUEUE_'||err.id||'_input.json' as input_v2_json,
-           err.storage_directory||'EPHYS_FEATURE_EXTRACTION_QUEUE_'||err.id||'_input.json' as input_v1_json,
-           err.storage_directory||err.id||'.nwb' as nwb_file
-    from specimens sp
-    join ephys_roi_results err on err.id = sp.ephys_roi_result_id
-    where sp.id = %d
-    """ % specimen_id
-    res = query(sql)[0]
-    res = { k:v for k,v in res.items() }
-
-    # if the input_v2_json does not exist, then use input_v1_json instead:
-    if os.path.isfile(res["input_v2_json"]):
-        res["input_json"] = res["input_v2_json"]
-    else:
-        res["input_json"] = res["input_v1_json"]
-
-    nwb_file_name  = res['nwb_file']
-
-    return fix_network_path(nwb_file_name)
-
-
-def get_input_h5_file(specimen_id):
-
-    h5_res = query("""
-    select err.*, wkf.*,sp.name as specimen_name
-    from ephys_roi_results err
-    join specimens sp on sp.ephys_roi_result_id = err.id
-    join well_known_files wkf on wkf.attachable_id = err.id
-    where sp.id = %d
-    and wkf.well_known_file_type_id = 306905526
-    """ % specimen_id)
-
-    h5_file_name = fix_network_path(os.path.join(h5_res[0]['storage_directory'], h5_res[0]['filename'])) if len(h5_res) else None
-
-    return fix_network_path(h5_file_name)
-
-
-=======
->>>>>>> 9d786d51
 def get_sweep_states(specimen_id):
 
     sweep_states = []
