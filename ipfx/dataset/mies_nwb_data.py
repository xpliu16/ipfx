<<<<<<< HEAD
from typing import Dict, Any

from ipfx.stimulus import StimulusOntology
from ipfx.dataset.labnotebook import LabNotebookReader
=======
from typing import Dict, Any, List, Optional

from ipfx.stimulus import StimulusOntology
from ipfx.dataset.labnotebook import LabNotebookReaderIgorNwb, LabNotebookReader
>>>>>>> bb0e73e7
from ipfx.dataset.ephys_nwb_data import EphysNWBData, get_finite_or_none


class MIESNWBData(EphysNWBData):
    """
    Provides an Ephys Data Interface to a MIES generated NWB file

    """

    def __init__(self,
                 nwb_file: str,
                 notebook: LabNotebookReader,
                 ontology: StimulusOntology,
                 load_into_memory: bool = True,
                 ):
<<<<<<< HEAD
        super(MIESNWBData, self).__init__(
            nwb_file=nwb_file,
            ontology=ontology,
            load_into_memory=load_into_memory,
            validate_stim=validate_stim
        )
        self.notebook = lab_notebook_reader
=======

        super().__init__(nwb_file=nwb_file,
                         ontology=ontology,
                         load_into_memory=load_into_memory,
                         )

        self.notebook = notebook
>>>>>>> bb0e73e7

    def get_stim_code_ext(self, sweep_number):
        stim_code = super().get_stimulus_code(sweep_number)

        cnt = self.notebook.get_value("Set Sweep Count", sweep_number, 0)
        stim_code_ext = stim_code + "[%d]" % int(cnt)
        return stim_code_ext


    def get_sweep_metadata(self, sweep_number: int) -> Dict[str, Any]:
        attrs = self.get_sweep_attrs(sweep_number)

        sweep_record = {
            "sweep_number": sweep_number,
            "stimulus_units": self.get_stimulus_unit(sweep_number),
            "bridge_balance_mohm": get_finite_or_none(attrs, "bridge_balance"),
            "leak_pa": get_finite_or_none(attrs, "bias_current"),
<<<<<<< HEAD
            "stimulus_scale_factor": self.notebook.get_value(
                "Scale Factor", sweep_num, None
            ),
            "stimulus_code": self.get_stim_code(sweep_num),
            "stimulus_code_ext": self.get_stim_code_ext(sweep_num)
=======
            "stimulus_scale_factor": self.notebook.get_value("Scale Factor", sweep_number, None),
            "stimulus_code": self.get_stimulus_code(sweep_number),
            "stimulus_code_ext": self.get_stim_code_ext(sweep_number),
            "clamp_mode":self.get_clamp_mode(sweep_number)
>>>>>>> bb0e73e7
        }

        if self.ontology:
            sweep_record["stimulus_name"] = self.get_stimulus_name(
                sweep_record["stimulus_code"]
            )

        return sweep_record<|MERGE_RESOLUTION|>--- conflicted
+++ resolved
@@ -1,14 +1,12 @@
-<<<<<<< HEAD
 from typing import Dict, Any
 
 from ipfx.stimulus import StimulusOntology
 from ipfx.dataset.labnotebook import LabNotebookReader
-=======
-from typing import Dict, Any, List, Optional
 
 from ipfx.stimulus import StimulusOntology
-from ipfx.dataset.labnotebook import LabNotebookReaderIgorNwb, LabNotebookReader
->>>>>>> bb0e73e7
+from ipfx.dataset.labnotebook import (
+    LabNotebookReaderIgorNwb, LabNotebookReader
+)
 from ipfx.dataset.ephys_nwb_data import EphysNWBData, get_finite_or_none
 
 
@@ -18,21 +16,20 @@
 
     """
 
-    def __init__(self,
-                 nwb_file: str,
-                 notebook: LabNotebookReader,
-                 ontology: StimulusOntology,
-                 load_into_memory: bool = True,
-                 ):
-<<<<<<< HEAD
+    def __init__(
+            self,
+            nwb_file: str,
+            notebook: LabNotebookReader,
+            ontology: StimulusOntology,
+            load_into_memory: bool = True,
+    ):
         super(MIESNWBData, self).__init__(
             nwb_file=nwb_file,
             ontology=ontology,
             load_into_memory=load_into_memory,
             validate_stim=validate_stim
         )
-        self.notebook = lab_notebook_reader
-=======
+        self.notebook = notebook
 
         super().__init__(nwb_file=nwb_file,
                          ontology=ontology,
@@ -40,7 +37,6 @@
                          )
 
         self.notebook = notebook
->>>>>>> bb0e73e7
 
     def get_stim_code_ext(self, sweep_number):
         stim_code = super().get_stimulus_code(sweep_number)
@@ -48,7 +44,6 @@
         cnt = self.notebook.get_value("Set Sweep Count", sweep_number, 0)
         stim_code_ext = stim_code + "[%d]" % int(cnt)
         return stim_code_ext
-
 
     def get_sweep_metadata(self, sweep_number: int) -> Dict[str, Any]:
         attrs = self.get_sweep_attrs(sweep_number)
@@ -58,18 +53,12 @@
             "stimulus_units": self.get_stimulus_unit(sweep_number),
             "bridge_balance_mohm": get_finite_or_none(attrs, "bridge_balance"),
             "leak_pa": get_finite_or_none(attrs, "bias_current"),
-<<<<<<< HEAD
             "stimulus_scale_factor": self.notebook.get_value(
                 "Scale Factor", sweep_num, None
             ),
             "stimulus_code": self.get_stim_code(sweep_num),
-            "stimulus_code_ext": self.get_stim_code_ext(sweep_num)
-=======
-            "stimulus_scale_factor": self.notebook.get_value("Scale Factor", sweep_number, None),
-            "stimulus_code": self.get_stimulus_code(sweep_number),
-            "stimulus_code_ext": self.get_stim_code_ext(sweep_number),
-            "clamp_mode":self.get_clamp_mode(sweep_number)
->>>>>>> bb0e73e7
+            "stimulus_code_ext": self.get_stim_code_ext(sweep_num),
+            "clamp_mode": self.get_clamp_mode(sweep_number)
         }
 
         if self.ontology:
