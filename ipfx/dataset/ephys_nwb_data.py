from typing import Dict, Tuple, Sequence, Union, Type
import warnings
from functools import lru_cache

import numpy as np
import pandas as pd
from dateutil import parser as dateparser

from io import BytesIO
import h5py
from pynwb import NWBHDF5IO as _NWBHDF5IO

from pynwb.icephys import (
    CurrentClampSeries, CurrentClampStimulusSeries,
    VoltageClampSeries, VoltageClampStimulusSeries,
    IZeroClampSeries, PatchClampSeries)

from ipfx.stimulus import StimulusOntology
from ipfx.dataset.ephys_data_interface import EphysDataInterface


class NWBHDF5IO(_NWBHDF5IO):
    """
    Simple alias to suppress 'ignoring namespace' errors in NWBHDF5IO
    """
    def __init__(self, *args, **kwargs):
        with warnings.catch_warnings():
            warnings.filterwarnings("ignore", message="ignoring namespace*")
            super().__init__(*args, **kwargs)


def get_scalar_value(dataset_from_nwb):
    """
    Some values in NWB are stored as scalar whereas others as np.ndarrays with dimension 1.
    Use this function to retrieve the scalar value itself.
    """

    if isinstance(dataset_from_nwb, np.ndarray):
        return dataset_from_nwb.item()

    return dataset_from_nwb


def get_finite_or_none(d, key):
    try:
        value = d[key]
    except KeyError:
        return None

    if value is None or np.isnan(value):
        return None

    return value


class EphysNWBData(EphysDataInterface):
    """
    Abstract base class for implementing an EphysDataInterface with an NWB file

    Provides common NWB2 reading and writing functionality

    """

    STIMULUS = (VoltageClampStimulusSeries, CurrentClampStimulusSeries)
    RESPONSE = (VoltageClampSeries, CurrentClampSeries)

    def __init__(self,
                 nwb_file: None,
                 ontology: StimulusOntology,
                 load_into_memory: bool = True,
                 validate_stim: bool = True
                 ):

        super(EphysNWBData, self).__init__(
            ontology=ontology, validate_stim=validate_stim)
        self.load_nwb(nwb_file, load_into_memory)

        self.acquisition_path = "acquisition"
        self.stimulus_path = "stimulus/presentation"
        self.nwb_major_version = 2

    def load_nwb(self, nwb_file: None, load_into_memory: bool = True):
        """
        Load NWB to self.nwb

        Parameters
        ----------
        nwb_file: NWB file path or hdf5 obj
        load_into_memory: whether using load_into_memory approach to load NWB
        """

        self.nwb_file = nwb_file
        if isinstance(nwb_file, str):
            if load_into_memory:
                with open(nwb_file, 'rb') as fh:
                    data = BytesIO(fh.read())
                _h5_file = h5py.File(data, "r")
                reader = NWBHDF5IO(path=_h5_file.filename, mode="r",file=_h5_file, load_namespaces=True)
            else:
                reader = NWBHDF5IO(nwb_file, mode='r', load_namespaces=True)
        elif isinstance(nwb_file, BytesIO):
            _h5_file = h5py.File(nwb_file, "r")
            reader = NWBHDF5IO(path=_h5_file.filename, mode="r",file=_h5_file, load_namespaces=True)
        else:
            raise TypeError("Invalid input NWB file (only accept NWB filepath or hdf5 obj)!")

        with warnings.catch_warnings():
            warnings.simplefilter("ignore")
            self.nwb = reader.read()

    @lru_cache(maxsize=None)
    def _get_series(self, sweep_number: int,
                    series_class: Tuple[Type[PatchClampSeries]]):
        """Returns PatchClampSeries of the requested sweep number and type.

        The results of this function are cached in order to speed up data access
        time when the same TimeSeries is requested in subsequent function calls.

        Parameters
        ----------
        sweep_number : int
            Integer specifying the sweep number requested.

        series_class : Tuple[Type[pynwb.PatchClampSeries]]
            The type of series requested (i.e. stimulus or response series).

        Returns
        -------
        series : pynwb.PatchClampSeries
            The stimulus or response PatchClampSeries requested.

        Raises
        ------
        TypeError
            If sweep_number is not an integer or series_class is not a stimulus
            or response PatchClampSeries
        ValueError
            If there are no TimeSeries found for this sweep number or if there
            is not exactly one matching PatchClampSeries of the requested type.

        """
        if not isinstance(
            sweep_number, (int, np.uint64, np.int64, np.uint32, np.int32)
        ):
            raise TypeError(
                f"Sweep_number must be an integer, but it is {type(sweep_number)}"
            )

        series = self.nwb.sweep_table.get_series(sweep_number)

        if series is None:
            raise ValueError(
                f"No TimeSeries found for sweep number {sweep_number}."
            )

        matching_series = []

        # Look for instances of stimulus or response PatchCLampSeries
        for s in series:
            if isinstance(s, series_class):
                matching_series.append(s)

        # check how many series we have to make sure we only got 1 TimeSeries
        num_series = len(matching_series)
        if num_series == 1:
            return matching_series[0]
        else:
<<<<<<< HEAD
            raise ValueError("Found multiple stimulus series "
                             f"{[s.name for s in matching_series]} "
                             f"for sweep number {sweep_number}")
=======
            # check series type so we can display an appropriate error

            if isinstance(series_class, self.STIMULUS):
                series_name = "stimulus"
            elif isinstance(series_class, self.RESPONSE):
                series_name = "response"
            else:
                raise TypeError(
                    f"{type(series_class)} is not a stimulus or response PatchClampSeries"
                )

            if num_series == 0:
                raise ValueError(
                    f"Could not find any {series_name} PatchClampSeries "
                    f"for sweep number {sweep_number}."
                )
            else:
                # check how many matching series we have
                raise ValueError(
                    f"Found {num_series} {series_name} PatchClampSeries "
                    f"{[s.name for s in matching_series]} "
                    f"for sweep number {sweep_number}."
                )

    def get_sweep_data(
        self, sweep_number: int
    ) -> Dict[str, Union[np.ndarray, str, float]]:
        """Extracts numpy arrays, stimulus unit, and sampling rate from sweep.

        Grabs stimulus and response PatchClampSeries and extracts numpy arrays
        for the stimulus and response time series data as well as the stimulus
        unit and sampling rate
>>>>>>> 01bbb7c6

        Parameters
        ----------
        sweep_number: int
            Integer specifying the sweep to extract data from

        Returns
        -------
        sweep_data : Dict[str, Union[np.ndarray, str, float]]
            Dictionary of sweep data, which includes stimulus and response
            numpy arrays as well as stimulus units and sampling rate.

        """
        # grab stimulus series and extract appropriate data from it
        stimulus_series = self._get_series(sweep_number, self.STIMULUS)
        stimulus = stimulus_series.data[:] * float(stimulus_series.conversion)
        stimulus_unit = self.get_long_unit_name(stimulus_series.unit)
        self.validate_SI_unit(stimulus_unit)
        stimulus_rate = float(stimulus_series.rate)

        # grab response series and extract appropriate data from it
        response_series = self._get_series(sweep_number, self.RESPONSE)
        response = response_series.data[:] * float(response_series.conversion)
        response_unit = self.get_long_unit_name(response_series.unit)
        self.validate_SI_unit(response_unit)

        if stimulus_unit == "Volts":
            stimulus = stimulus * 1.0e3
            response = response * 1.0e12
        elif stimulus_unit == "Amps":
            stimulus = stimulus * 1.0e12
            response = response * 1.0e3

        return {
            'stimulus': stimulus,
            'response': response,
            'stimulus_unit': stimulus_unit,
            'sampling_rate': stimulus_rate
        }

    def get_sweep_attrs(self, sweep_number):

        rs = self._get_series(sweep_number, self.RESPONSE)

        if isinstance(rs, VoltageClampSeries):
            attrs = {
                'gain': rs.gain,
                'stimulus_description': rs.stimulus_description,
                'sweep_number': sweep_number,
                'clamp_mode': "VoltageClamp"
            }

        elif isinstance(rs,CurrentClampSeries):

            attrs = {
                'gain': rs.gain,
                'stimulus_description': rs.stimulus_description,
                'sweep_number': sweep_number,
                'bias_current': rs.bias_current,
                'bridge_balance': rs.bridge_balance,
                'clamp_mode': "CurrentClamp"
            }
        else:
            raise ValueError(f"Must be response series {self.RESPONSE} ")
        return attrs

    def get_sweep_metadata(self, sweep_number: int):
        return NotImplementedError

    @property
    def sweep_numbers(self) -> Sequence[int]:
        return np.unique(self.nwb.sweep_table.sweep_number[:])

    def get_stimulus_code(self, sweep_number):
        rs = self._get_series(sweep_number, self.RESPONSE)
        stim_code = rs.stimulus_description
        if stim_code[-5:] == "_DA_0":
            stim_code = stim_code[:-5]
        return stim_code.split("[")[0]

    def get_full_recording_date(self):
        """
        Extract session_start_time in nwb
        Use last value if more than one is present

        Returns
        -------
        recording_date: str
            use date format "%Y-%m-%d %H:%M:%S", drop timezone info
        """

        with h5py.File(self.nwb_file, 'r') as f:
            if isinstance(f["session_start_time"][()],np.ndarray): # if ndarray
                session_start_time = f["session_start_time"][()][-1]
            else:
                session_start_time = f["session_start_time"][()] # otherwise

            datetime_object = dateparser.parse(session_start_time)

        return datetime_object


    def get_sweep_metadata(self, sweep_number: int):
        raise NotImplementedError

    def get_stimulus_unit(self,sweep_number):
        stimulus_series = self._get_series(sweep_number,self.STIMULUS)
        return type(self).get_long_unit_name(stimulus_series.unit)

    def get_clamp_mode(self,sweep_number):
        return self.get_sweep_attrs(sweep_number)["clamp_mode"]

    def get_spike_times(self, sweep_number):
        spikes = self.nwb.get_processing_module('spikes')
        sweep_spikes = spikes.get_data_interface(f"Sweep_{sweep_number}")
        return sweep_spikes.timestamps

    @staticmethod
    def get_long_unit_name(unit):
        if not unit:
            return "Unknown"
        elif unit in ["Amps", "A", "amps", "amperes"]:
            return "Amps"
        elif unit in ["Volts", "V", "volts"]:
            return "Volts"
        else:
            return unit

    @staticmethod
    def validate_SI_unit(unit):

        valid_SI_units = ["Volts", "Amps"]
        if unit not in valid_SI_units:
            raise ValueError(F"Unit {unit} is not among the valid SI units {valid_SI_units}")<|MERGE_RESOLUTION|>--- conflicted
+++ resolved
@@ -165,11 +165,6 @@
         if num_series == 1:
             return matching_series[0]
         else:
-<<<<<<< HEAD
-            raise ValueError("Found multiple stimulus series "
-                             f"{[s.name for s in matching_series]} "
-                             f"for sweep number {sweep_number}")
-=======
             # check series type so we can display an appropriate error
 
             if isinstance(series_class, self.STIMULUS):
@@ -202,7 +197,6 @@
         Grabs stimulus and response PatchClampSeries and extracts numpy arrays
         for the stimulus and response time series data as well as the stimulus
         unit and sampling rate
->>>>>>> 01bbb7c6
 
         Parameters
         ----------
